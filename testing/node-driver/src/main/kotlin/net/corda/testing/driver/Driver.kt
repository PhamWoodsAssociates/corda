@file:JvmName("Driver")

package net.corda.testing.driver

import com.google.common.util.concurrent.ThreadFactoryBuilder
import com.typesafe.config.Config
import com.typesafe.config.ConfigRenderOptions
import net.corda.client.rpc.CordaRPCClient
import net.corda.cordform.CordformContext
import net.corda.cordform.CordformNode
import net.corda.core.CordaException
import net.corda.core.concurrent.CordaFuture
import net.corda.core.concurrent.firstOf
import net.corda.core.identity.CordaX500Name
import net.corda.core.identity.Party
import net.corda.core.internal.*
import net.corda.core.internal.concurrent.*
import net.corda.core.messaging.CordaRPCOps
import net.corda.core.node.NodeInfo
import net.corda.core.node.services.NetworkMapCache
import net.corda.core.node.services.NotaryService
import net.corda.core.toFuture
import net.corda.core.utilities.*
import net.corda.node.internal.Node
import net.corda.node.internal.NodeStartup
import net.corda.node.internal.StartedNode
import net.corda.node.internal.cordapp.CordappLoader
import net.corda.node.services.Permissions.Companion.invokeRpc
import net.corda.node.services.config.*
import net.corda.node.utilities.ServiceIdentityGenerator
import net.corda.nodeapi.NodeInfoFilesCopier
import net.corda.nodeapi.User
import net.corda.nodeapi.config.toConfig
import net.corda.nodeapi.internal.addShutdownHook
import net.corda.testing.*
import net.corda.testing.internal.ProcessUtilities
import net.corda.testing.node.ClusterSpec
import net.corda.testing.node.MockServices.Companion.MOCK_VERSION_INFO
import net.corda.testing.node.NotarySpec
import okhttp3.OkHttpClient
import okhttp3.Request
import org.slf4j.Logger
import rx.Observable
import rx.observables.ConnectableObservable
import java.net.*
import java.nio.file.Path
import java.nio.file.Paths
import java.nio.file.StandardCopyOption.REPLACE_EXISTING
import java.time.Duration
import java.time.Instant
import java.time.ZoneOffset.UTC
import java.time.format.DateTimeFormatter
import java.util.*
import java.util.concurrent.Executors
import java.util.concurrent.ScheduledExecutorService
import java.util.concurrent.TimeUnit.MILLISECONDS
import java.util.concurrent.TimeUnit.SECONDS
import java.util.concurrent.atomic.AtomicInteger
import kotlin.concurrent.thread

/**
 * This file defines a small "Driver" DSL for starting up nodes that is only intended for development, demos and tests.
 *
 * The process the driver is run in behaves as an Artemis client and starts up other processes.
 *
 * TODO this file is getting way too big, it should be split into several files.
 */
private val log: Logger = loggerFor<DriverDSL>()

private val DEFAULT_POLL_INTERVAL = 500.millis

private const val DEFAULT_WARN_COUNT = 120

/**
 * A sub-set of permissions that grant most of the essential operations used in the unit/integration tests as well as
 * in demo application like NodeExplorer.
 */
private val DRIVER_REQUIRED_PERMISSIONS = setOf(
        invokeRpc(CordaRPCOps::nodeInfo),
        invokeRpc(CordaRPCOps::networkMapFeed),
        invokeRpc(CordaRPCOps::networkMapSnapshot),
<<<<<<< HEAD
        invokeRpc(CordaRPCOps::registeredFlows)
=======
        invokeRpc(CordaRPCOps::notaryIdentities),
        invokeRpc(CordaRPCOps::stateMachinesFeed),
        invokeRpc(CordaRPCOps::stateMachineRecordedTransactionMappingFeed),
        invokeRpc(CordaRPCOps::nodeInfoFromParty),
        invokeRpc(CordaRPCOps::internalVerifiedTransactionsFeed),
        invokeRpc("vaultQueryBy"),
        invokeRpc("vaultTrackBy")
>>>>>>> 6413c667
)

/**
 * Object ecapsulating a notary started automatically by the driver.
 */
data class NotaryHandle(val identity: Party, val validating: Boolean, val nodeHandles: CordaFuture<List<NodeHandle>>)

/**
 * This is the interface that's exposed to DSL users.
 */
interface DriverDSLExposedInterface : CordformContext {
    /** Returns a list of [NotaryHandle]s matching the list of [NotarySpec]s passed into [driver]. */
    val notaryHandles: List<NotaryHandle>

    /**
     * Returns the [NotaryHandle] for the single notary on the network. Throws if there are none or more than one.
     * @see notaryHandles
     */
    val defaultNotaryHandle: NotaryHandle get() {
        return when (notaryHandles.size) {
            0 -> throw IllegalStateException("There are no notaries defined on the network")
            1 -> notaryHandles[0]
            else -> throw IllegalStateException("There is more than one notary defined on the network")
        }
    }

    /**
     * Returns the identity of the single notary on the network. Throws if there are none or more than one.
     * @see defaultNotaryHandle
     */
    val defaultNotaryIdentity: Party get() = defaultNotaryHandle.identity

    /**
     * Returns a [CordaFuture] on the [NodeHandle] for the single-node notary on the network. Throws if there
     * are no notaries or more than one, or if the notary is a distributed cluster.
     * @see defaultNotaryHandle
     * @see notaryHandles
     */
    val defaultNotaryNode: CordaFuture<NodeHandle> get() {
        return defaultNotaryHandle.nodeHandles.map {
            it.singleOrNull() ?: throw IllegalStateException("Default notary is not a single node")
        }
    }

    /**
     * Start a node.
     *
     * @param defaultParameters The default parameters for the node. Allows the node to be configured in builder style
     *   when called from Java code.
     * @param providedName Optional name of the node, which will be its legal name in [Party]. Defaults to something
     *     random. Note that this must be unique as the driver uses it as a primary key!
     * @param verifierType The type of transaction verifier to use. See: [VerifierType]
     * @param rpcUsers List of users who are authorised to use the RPC system. Defaults to empty list.
     * @param startInSameProcess Determines if the node should be started inside the same process the Driver is running
     *     in. If null the Driver-level value will be used.
     * @return A [CordaFuture] on the [NodeHandle] to the node. The future will complete when the node is available.
     */
    fun startNode(
            defaultParameters: NodeParameters = NodeParameters(),
            providedName: CordaX500Name? = defaultParameters.providedName,
            rpcUsers: List<User> = defaultParameters.rpcUsers,
            verifierType: VerifierType = defaultParameters.verifierType,
            customOverrides: Map<String, Any?> = defaultParameters.customOverrides,
            startInSameProcess: Boolean? = defaultParameters.startInSameProcess,
            maximumHeapSize: String = defaultParameters.maximumHeapSize): CordaFuture<NodeHandle>

    /**
     * Helper function for starting a [Node] with custom parameters from Java.
     *
     * @param parameters The default parameters for the driver.
     * @return [NodeHandle] that will be available sometime in the future.
     */
    fun startNode(parameters: NodeParameters): CordaFuture<NodeHandle> = startNode(defaultParameters = parameters)

    fun startNodes(
            nodes: List<CordformNode>,
            startInSameProcess: Boolean? = null,
            maximumHeapSize: String = "200m"
    ): List<CordaFuture<NodeHandle>>

    /** Call [startWebserver] with a default maximumHeapSize. */
    fun startWebserver(handle: NodeHandle): CordaFuture<WebserverHandle> = startWebserver(handle, "200m")

    /**
     * Starts a web server for a node
     * @param handle The handle for the node that this webserver connects to via RPC.
     * @param maximumHeapSize Argument for JVM -Xmx option e.g. "200m".
     */
    fun startWebserver(handle: NodeHandle, maximumHeapSize: String): CordaFuture<WebserverHandle>

    /**
     * Polls a function until it returns a non-null value. Note that there is no timeout on the polling.
     *
     * @param pollName A description of what is being polled.
     * @param pollInterval The interval of polling.
     * @param warnCount The number of polls after the Driver gives a warning.
     * @param check The function being polled.
     * @return A future that completes with the non-null value [check] has returned.
     */
    fun <A> pollUntilNonNull(pollName: String, pollInterval: Duration = DEFAULT_POLL_INTERVAL, warnCount: Int = DEFAULT_WARN_COUNT, check: () -> A?): CordaFuture<A>

    /**
     * Polls the given function until it returns true.
     * @see pollUntilNonNull
     */
    fun pollUntilTrue(pollName: String, pollInterval: Duration = DEFAULT_POLL_INTERVAL, warnCount: Int = DEFAULT_WARN_COUNT, check: () -> Boolean): CordaFuture<Unit> {
        return pollUntilNonNull(pollName, pollInterval, warnCount) { if (check()) Unit else null }
    }

    val shutdownManager: ShutdownManager
}

interface DriverDSLInternalInterface : DriverDSLExposedInterface {
    fun start()
    fun shutdown()
}

sealed class NodeHandle {
    abstract val nodeInfo: NodeInfo
    /**
     * Interface to the node's RPC system. The first RPC user will be used to login if are any, otherwise a default one
     * will be added and that will be used.
     */
    abstract val rpc: CordaRPCOps
    abstract val configuration: NodeConfiguration
    abstract val webAddress: NetworkHostAndPort

    /**
     * Stops the referenced node.
     */
    abstract fun stop()

    data class OutOfProcess(
            override val nodeInfo: NodeInfo,
            override val rpc: CordaRPCOps,
            override val configuration: NodeConfiguration,
            override val webAddress: NetworkHostAndPort,
            val debugPort: Int?,
            val process: Process,
            private val onStopCallback: () -> Unit
    ) : NodeHandle() {
        override fun stop() {
            with(process) {
                destroy()
                waitFor()
            }
            onStopCallback()
        }
    }

    data class InProcess(
            override val nodeInfo: NodeInfo,
            override val rpc: CordaRPCOps,
            override val configuration: NodeConfiguration,
            override val webAddress: NetworkHostAndPort,
            val node: StartedNode<Node>,
            val nodeThread: Thread,
            private val onStopCallback: () -> Unit
    ) : NodeHandle() {
        override fun stop() {
            node.dispose()
            with(nodeThread) {
                interrupt()
                join()
            }
            onStopCallback()
        }
    }

    fun rpcClientToNode(): CordaRPCClient = CordaRPCClient(configuration.rpcAddress!!)
}

data class WebserverHandle(
        val listenAddress: NetworkHostAndPort,
        val process: Process
)

sealed class PortAllocation {
    abstract fun nextPort(): Int
    fun nextHostAndPort() = NetworkHostAndPort("localhost", nextPort())

    class Incremental(startingPort: Int) : PortAllocation() {
        val portCounter = AtomicInteger(startingPort)
        override fun nextPort() = portCounter.andIncrement
    }

    object RandomFree : PortAllocation() {
        override fun nextPort(): Int {
            return ServerSocket().use {
                it.bind(InetSocketAddress(0))
                it.localPort
            }
        }
    }
}

/** Helper builder for configuring a [Node] from Java. */
@Suppress("unused")
data class NodeParameters(
        val providedName: CordaX500Name? = null,
        val rpcUsers: List<User> = emptyList(),
        val verifierType: VerifierType = VerifierType.InMemory,
        val customOverrides: Map<String, Any?> = emptyMap(),
        val startInSameProcess: Boolean? = null,
        val maximumHeapSize: String = "200m"
) {
    fun setProvidedName(providedName: CordaX500Name?) = copy(providedName = providedName)
    fun setRpcUsers(rpcUsers: List<User>) = copy(rpcUsers = rpcUsers)
    fun setVerifierType(verifierType: VerifierType) = copy(verifierType = verifierType)
    fun setCustomerOverrides(customOverrides: Map<String, Any?>) = copy(customOverrides = customOverrides)
    fun setStartInSameProcess(startInSameProcess: Boolean?) = copy(startInSameProcess = startInSameProcess)
    fun setMaximumHeapSize(maximumHeapSize: String) = copy(maximumHeapSize = maximumHeapSize)
}

/**
 * [driver] allows one to start up nodes like this:
 *   driver {
 *     val noService = startNode(providedName = DUMMY_BANK_A.name)
 *     val notary = startNode(providedName = DUMMY_NOTARY.name)
 *
 *     (...)
 *   }
 *
 * Note that [DriverDSL.startNode] does not wait for the node to start up synchronously, but rather returns a [CordaFuture]
 * of the [NodeInfo] that may be waited on, which completes when the new node registered with the network map service or
 * loaded node data from database.
 *
 * @param defaultParameters The default parameters for the driver. Allows the driver to be configured in builder style
 *   when called from Java code.
 * @param isDebug Indicates whether the spawned nodes should start in jdwt debug mode and have debug level logging.
 * @param driverDirectory The base directory node directories go into, defaults to "build/<timestamp>/". The node
 *   directories themselves are "<baseDirectory>/<legalName>/", where legalName defaults to "<randomName>-<messagingPort>"
 *   and may be specified in [DriverDSL.startNode].
 * @param portAllocation The port allocation strategy to use for the messaging and the web server addresses. Defaults to incremental.
 * @param debugPortAllocation The port allocation strategy to use for jvm debugging. Defaults to incremental.
 * @param systemProperties A Map of extra system properties which will be given to each new node. Defaults to empty.
 * @param useTestClock If true the test clock will be used in Node.
 * @param startNodesInProcess Provides the default behaviour of whether new nodes should start inside this process or
 *     not. Note that this may be overridden in [DriverDSLExposedInterface.startNode].
 * @param notarySpecs The notaries advertised for this network. These nodes will be started automatically and will be
 * available from [DriverDSLExposedInterface.notaryHandles]. Defaults to a simple validating notary.
 * @param dsl The dsl itself.
 * @return The value returned in the [dsl] closure.
 */
fun <A> driver(
        defaultParameters: DriverParameters = DriverParameters(),
        isDebug: Boolean = defaultParameters.isDebug,
        driverDirectory: Path = defaultParameters.driverDirectory,
        portAllocation: PortAllocation = defaultParameters.portAllocation,
        debugPortAllocation: PortAllocation = defaultParameters.debugPortAllocation,
        systemProperties: Map<String, String> = defaultParameters.systemProperties,
        useTestClock: Boolean = defaultParameters.useTestClock,
        initialiseSerialization: Boolean = defaultParameters.initialiseSerialization,
        startNodesInProcess: Boolean = defaultParameters.startNodesInProcess,
        waitForAllNodesToFinish: Boolean = defaultParameters.waitForNodesToFinish,
        notarySpecs: List<NotarySpec> = defaultParameters.notarySpecs,
        extraCordappPackagesToScan: List<String> = defaultParameters.extraCordappPackagesToScan,
        dsl: DriverDSLExposedInterface.() -> A
): A {
    return genericDriver(
            driverDsl = DriverDSL(
                    portAllocation = portAllocation,
                    debugPortAllocation = debugPortAllocation,
                    systemProperties = systemProperties,
                    driverDirectory = driverDirectory.toAbsolutePath(),
                    useTestClock = useTestClock,
                    isDebug = isDebug,
                    startNodesInProcess = startNodesInProcess,
                    waitForNodesToFinish = waitForAllNodesToFinish,
                    notarySpecs = notarySpecs,
                    extraCordappPackagesToScan = extraCordappPackagesToScan
            ),
            coerce = { it },
            dsl = dsl,
            initialiseSerialization = initialiseSerialization
    )
}

/**
 * Helper function for starting a [driver] with custom parameters from Java.
 *
 * @param parameters The default parameters for the driver.
 * @param dsl The dsl itself.
 * @return The value returned in the [dsl] closure.
 */
fun <A> driver(
        parameters: DriverParameters,
        dsl: DriverDSLExposedInterface.() -> A
): A {
    return driver(defaultParameters = parameters, dsl = dsl)
}

/** Helper builder for configuring a [driver] from Java. */
@Suppress("unused")
data class DriverParameters(
        val isDebug: Boolean = false,
        val driverDirectory: Path = Paths.get("build", getTimestampAsDirectoryName()),
        val portAllocation: PortAllocation = PortAllocation.Incremental(10000),
        val debugPortAllocation: PortAllocation = PortAllocation.Incremental(5005),
        val systemProperties: Map<String, String> = emptyMap(),
        val useTestClock: Boolean = false,
        val initialiseSerialization: Boolean = true,
        val startNodesInProcess: Boolean = false,
        val waitForNodesToFinish: Boolean = false,
        val notarySpecs: List<NotarySpec> = listOf(NotarySpec(DUMMY_NOTARY.name)),
        val extraCordappPackagesToScan: List<String> = emptyList()
) {
    fun setIsDebug(isDebug: Boolean) = copy(isDebug = isDebug)
    fun setDriverDirectory(driverDirectory: Path) = copy(driverDirectory = driverDirectory)
    fun setPortAllocation(portAllocation: PortAllocation) = copy(portAllocation = portAllocation)
    fun setDebugPortAllocation(debugPortAllocation: PortAllocation) = copy(debugPortAllocation = debugPortAllocation)
    fun setSystemProperties(systemProperties: Map<String, String>) = copy(systemProperties = systemProperties)
    fun setUseTestClock(useTestClock: Boolean) = copy(useTestClock = useTestClock)
    fun setInitialiseSerialization(initialiseSerialization: Boolean) = copy(initialiseSerialization = initialiseSerialization)
    fun setStartNodesInProcess(startNodesInProcess: Boolean) = copy(startNodesInProcess = startNodesInProcess)
    fun setTerminateNodesOnShutdown(terminateNodesOnShutdown: Boolean) = copy(waitForNodesToFinish = terminateNodesOnShutdown)
    fun setExtraCordappPackagesToScan(extraCordappPackagesToScan: List<String>) = copy(extraCordappPackagesToScan = extraCordappPackagesToScan)
    fun setNotarySpecs(notarySpecs: List<NotarySpec>) = copy(notarySpecs = notarySpecs)
}

/**
 * This is a helper method to allow extending of the DSL, along the lines of
 *   interface SomeOtherExposedDSLInterface : DriverDSLExposedInterface
 *   interface SomeOtherInternalDSLInterface : DriverDSLInternalInterface, SomeOtherExposedDSLInterface
 *   class SomeOtherDSL(val driverDSL : DriverDSL) : DriverDSLInternalInterface by driverDSL, SomeOtherInternalDSLInterface
 *
 * @param coerce We need this explicit coercion witness because we can't put an extra DI : D bound in a `where` clause.
 */
fun <DI : DriverDSLExposedInterface, D : DriverDSLInternalInterface, A> genericDriver(
        driverDsl: D,
        initialiseSerialization: Boolean = true,
        coerce: (D) -> DI,
        dsl: DI.() -> A
): A {
    val serializationEnv = setGlobalSerialization(initialiseSerialization)
    val shutdownHook = addShutdownHook(driverDsl::shutdown)
    try {
        driverDsl.start()
        return dsl(coerce(driverDsl))
    } catch (exception: Throwable) {
        log.error("Driver shutting down because of exception", exception)
        throw exception
    } finally {
        driverDsl.shutdown()
        shutdownHook.cancel()
        serializationEnv.unset()
    }
}

/**
 * This is a helper method to allow extending of the DSL, along the lines of
 *   interface SomeOtherExposedDSLInterface : DriverDSLExposedInterface
 *   interface SomeOtherInternalDSLInterface : DriverDSLInternalInterface, SomeOtherExposedDSLInterface
 *   class SomeOtherDSL(val driverDSL : DriverDSL) : DriverDSLInternalInterface by driverDSL, SomeOtherInternalDSLInterface
 *
 * @param coerce We need this explicit coercion witness because we can't put an extra DI : D bound in a `where` clause.
 */
fun <DI : DriverDSLExposedInterface, D : DriverDSLInternalInterface, A> genericDriver(
        defaultParameters: DriverParameters = DriverParameters(),
        isDebug: Boolean = defaultParameters.isDebug,
        driverDirectory: Path = defaultParameters.driverDirectory,
        portAllocation: PortAllocation = defaultParameters.portAllocation,
        debugPortAllocation: PortAllocation = defaultParameters.debugPortAllocation,
        systemProperties: Map<String, String> = defaultParameters.systemProperties,
        useTestClock: Boolean = defaultParameters.useTestClock,
        initialiseSerialization: Boolean = defaultParameters.initialiseSerialization,
        waitForNodesToFinish: Boolean = defaultParameters.waitForNodesToFinish,
        startNodesInProcess: Boolean = defaultParameters.startNodesInProcess,
        notarySpecs: List<NotarySpec>,
        extraCordappPackagesToScan: List<String> = defaultParameters.extraCordappPackagesToScan,
        driverDslWrapper: (DriverDSL) -> D,
        coerce: (D) -> DI, dsl: DI.() -> A
): A {
    val serializationEnv = setGlobalSerialization(initialiseSerialization)
    val driverDsl = driverDslWrapper(
            DriverDSL(
                    portAllocation = portAllocation,
                    debugPortAllocation = debugPortAllocation,
                    systemProperties = systemProperties,
                    driverDirectory = driverDirectory.toAbsolutePath(),
                    useTestClock = useTestClock,
                    isDebug = isDebug,
                    startNodesInProcess = startNodesInProcess,
                    waitForNodesToFinish = waitForNodesToFinish,
                    extraCordappPackagesToScan = extraCordappPackagesToScan,
                    notarySpecs = notarySpecs
            )
    )
    val shutdownHook = addShutdownHook(driverDsl::shutdown)
    try {
        driverDsl.start()
        return dsl(coerce(driverDsl))
    } catch (exception: Throwable) {
        log.error("Driver shutting down because of exception", exception)
        throw exception
    } finally {
        driverDsl.shutdown()
        shutdownHook.cancel()
        serializationEnv.unset()
    }
}

fun getTimestampAsDirectoryName(): String {
    return DateTimeFormatter.ofPattern("yyyyMMddHHmmss").withZone(UTC).format(Instant.now())
}

class ListenProcessDeathException(hostAndPort: NetworkHostAndPort, listenProcess: Process) :
        CordaException("The process that was expected to listen on $hostAndPort has died with status: ${listenProcess.exitValue()}")

/**
 * @throws ListenProcessDeathException if [listenProcess] dies before the check succeeds, i.e. the check can't succeed as intended.
 */
fun addressMustBeBound(executorService: ScheduledExecutorService, hostAndPort: NetworkHostAndPort, listenProcess: Process? = null) {
    addressMustBeBoundFuture(executorService, hostAndPort, listenProcess).getOrThrow()
}

fun addressMustBeBoundFuture(executorService: ScheduledExecutorService, hostAndPort: NetworkHostAndPort, listenProcess: Process? = null): CordaFuture<Unit> {
    return poll(executorService, "address $hostAndPort to bind") {
        if (listenProcess != null && !listenProcess.isAlive) {
            throw ListenProcessDeathException(hostAndPort, listenProcess)
        }
        try {
            Socket(hostAndPort.host, hostAndPort.port).close()
            Unit
        } catch (_exception: SocketException) {
            null
        }
    }
}

/*
 * The default timeout value of 40 seconds have been chosen based on previous node shutdown time estimate.
 * It's been observed that nodes can take up to 30 seconds to shut down, so just to stay on the safe side the 60 seconds
 * timeout has been chosen.
 */
fun addressMustNotBeBound(executorService: ScheduledExecutorService, hostAndPort: NetworkHostAndPort, timeout: Duration = 40.seconds) {
    addressMustNotBeBoundFuture(executorService, hostAndPort).getOrThrow(timeout)
}

fun addressMustNotBeBoundFuture(executorService: ScheduledExecutorService, hostAndPort: NetworkHostAndPort): CordaFuture<Unit> {
    return poll(executorService, "address $hostAndPort to unbind") {
        try {
            Socket(hostAndPort.host, hostAndPort.port).close()
            null
        } catch (_exception: SocketException) {
            Unit
        }
    }
}

fun <A> poll(
        executorService: ScheduledExecutorService,
        pollName: String,
        pollInterval: Duration = 500.millis,
        warnCount: Int = 120,
        check: () -> A?
): CordaFuture<A> {
    val resultFuture = openFuture<A>()
    val task = object : Runnable {
        var counter = -1
        override fun run() {
            if (resultFuture.isCancelled) return // Give up, caller can no longer get the result.
            if (++counter == warnCount) {
                log.warn("Been polling $pollName for ${(pollInterval * warnCount.toLong()).seconds} seconds...")
            }
            try {
                val checkResult = check()
                if (checkResult != null) {
                    resultFuture.set(checkResult)
                } else {
                    executorService.schedule(this, pollInterval.toMillis(), MILLISECONDS)
                }
            } catch (t: Throwable) {
                resultFuture.setException(t)
            }
        }
    }
    executorService.submit(task) // The check may be expensive, so always run it in the background even the first time.
    return resultFuture
}

class DriverDSL(
        val portAllocation: PortAllocation,
        val debugPortAllocation: PortAllocation,
        val systemProperties: Map<String, String>,
        val driverDirectory: Path,
        val useTestClock: Boolean,
        val isDebug: Boolean,
        val startNodesInProcess: Boolean,
        val waitForNodesToFinish: Boolean,
        extraCordappPackagesToScan: List<String>,
        val notarySpecs: List<NotarySpec>
) : DriverDSLInternalInterface {
    private var _executorService: ScheduledExecutorService? = null
    val executorService get() = _executorService!!
    private var _shutdownManager: ShutdownManager? = null
    override val shutdownManager get() = _shutdownManager!!
    private val cordappPackages = extraCordappPackagesToScan + getCallerPackage()
    // TODO: this object will copy NodeInfo files from started nodes to other nodes additional-node-infos/
    // This uses the FileSystem and adds a delay (~5 seconds) given by the time we wait before polling the file system.
    // Investigate whether we can avoid that.
    private val nodeInfoFilesCopier = NodeInfoFilesCopier()
    // Map from a nodes legal name to an observable emitting the number of nodes in its network map.
    private val countObservables = mutableMapOf<CordaX500Name, Observable<Int>>()
    private lateinit var _notaries: List<NotaryHandle>
    override val notaryHandles: List<NotaryHandle> get() = _notaries

    class State {
        val processes = ArrayList<Process>()
    }

    private val state = ThreadBox(State())

    //TODO: remove this once we can bundle quasar properly.
    private val quasarJarPath: String by lazy {
        val cl = ClassLoader.getSystemClassLoader()
        val urls = (cl as URLClassLoader).urLs
        val quasarPattern = ".*quasar.*\\.jar$".toRegex()
        val quasarFileUrl = urls.first { quasarPattern.matches(it.path) }
        Paths.get(quasarFileUrl.toURI()).toString()
    }

    override fun shutdown() {
        if (waitForNodesToFinish) {
            state.locked {
                processes.forEach { it.waitFor() }
            }
        }
        _shutdownManager?.shutdown()
        _executorService?.shutdownNow()
    }

    private fun establishRpc(config: NodeConfiguration, processDeathFuture: CordaFuture<out Process>): CordaFuture<CordaRPCOps> {
        val rpcAddress = config.rpcAddress!!
        val client = CordaRPCClient(rpcAddress)
        val connectionFuture = poll(executorService, "RPC connection") {
            try {
                client.start(config.rpcUsers[0].username, config.rpcUsers[0].password)
            } catch (e: Exception) {
                if (processDeathFuture.isDone) throw e
                log.error("Exception $e, Retrying RPC connection at $rpcAddress")
                null
            }
        }
        return firstOf(connectionFuture, processDeathFuture) {
            if (it == processDeathFuture) {
                throw ListenProcessDeathException(rpcAddress, processDeathFuture.getOrThrow())
            }
            val connection = connectionFuture.getOrThrow()
            shutdownManager.registerShutdown(connection::close)
            connection.proxy
        }
    }

    override fun startNode(
            defaultParameters: NodeParameters,
            providedName: CordaX500Name?,
            rpcUsers: List<User>,
            verifierType: VerifierType,
            customOverrides: Map<String, Any?>,
            startInSameProcess: Boolean?,
            maximumHeapSize: String
    ): CordaFuture<NodeHandle> {
        val p2pAddress = portAllocation.nextHostAndPort()
        val rpcAddress = portAllocation.nextHostAndPort()
        val webAddress = portAllocation.nextHostAndPort()
        // TODO: Derive name from the full picked name, don't just wrap the common name
        val name = providedName ?: CordaX500Name(organisation = "${oneOf(names).organisation}-${p2pAddress.port}", locality = "London", country = "GB")
        val users = rpcUsers.map { it.copy(permissions = it.permissions + DRIVER_REQUIRED_PERMISSIONS) }
        val config = ConfigHelper.loadConfig(
                baseDirectory = baseDirectory(name),
                allowMissingConfig = true,
                configOverrides = configOf(
                        "myLegalName" to name.toString(),
                        "p2pAddress" to p2pAddress.toString(),
                        "rpcAddress" to rpcAddress.toString(),
                        "webAddress" to webAddress.toString(),
                        "useTestClock" to useTestClock,
                        "rpcUsers" to if (users.isEmpty()) defaultRpcUserList else users.map { it.toConfig().root().unwrapped() },
                        "verifierType" to verifierType.name
                ) + customOverrides
        )
        return startNodeInternal(config, webAddress, startInSameProcess, maximumHeapSize)
    }

    override fun startNodes(nodes: List<CordformNode>, startInSameProcess: Boolean?, maximumHeapSize: String): List<CordaFuture<NodeHandle>> {
        return nodes.map { node ->
            portAllocation.nextHostAndPort() // rpcAddress
            val webAddress = portAllocation.nextHostAndPort()
            val name = CordaX500Name.parse(node.name)
            val rpcUsers = node.rpcUsers
            val notary = if (node.notary != null) mapOf("notary" to node.notary) else emptyMap()
            val config = ConfigHelper.loadConfig(
                    baseDirectory = baseDirectory(name),
                    allowMissingConfig = true,
                    configOverrides = node.config + notary + mapOf(
                            "rpcUsers" to if (rpcUsers.isEmpty()) defaultRpcUserList else rpcUsers
                    )
            )
            startNodeInternal(config, webAddress, startInSameProcess, maximumHeapSize)
        }
    }

    private fun queryWebserver(handle: NodeHandle, process: Process): WebserverHandle {
        val protocol = if (handle.configuration.useHTTPS) "https://" else "http://"
        val url = URL("$protocol${handle.webAddress}/api/status")
        val client = OkHttpClient.Builder().connectTimeout(5, SECONDS).readTimeout(60, SECONDS).build()

        while (process.isAlive) try {
            val response = client.newCall(Request.Builder().url(url).build()).execute()
            if (response.isSuccessful && (response.body().string() == "started")) {
                return WebserverHandle(handle.webAddress, process)
            }
        } catch (e: ConnectException) {
            log.debug("Retrying webserver info at ${handle.webAddress}")
        }

        throw IllegalStateException("Webserver at ${handle.webAddress} has died")
    }

    override fun startWebserver(handle: NodeHandle, maximumHeapSize: String): CordaFuture<WebserverHandle> {
        val debugPort = if (isDebug) debugPortAllocation.nextPort() else null
        val process = DriverDSL.startWebserver(handle, debugPort, maximumHeapSize)
        shutdownManager.registerProcessShutdown(process)
        val webReadyFuture = addressMustBeBoundFuture(executorService, handle.webAddress, process)
        return webReadyFuture.map { queryWebserver(handle, process) }
    }

    override fun start() {
        _executorService = Executors.newScheduledThreadPool(2, ThreadFactoryBuilder().setNameFormat("driver-pool-thread-%d").build())
        _shutdownManager = ShutdownManager(executorService)
        shutdownManager.registerShutdown { nodeInfoFilesCopier.close() }
        val notaryInfos = generateNotaryIdentities()
        val nodeHandles = startNotaries()
        _notaries = notaryInfos.zip(nodeHandles) { (identity, validating), nodes -> NotaryHandle(identity, validating, nodes) }
    }

    private fun generateNotaryIdentities(): List<Pair<Party, Boolean>> {
        return notarySpecs.map { spec ->
            val identity = if (spec.cluster == null) {
                ServiceIdentityGenerator.generateToDisk(
                        dirs = listOf(baseDirectory(spec.name)),
                        serviceName = spec.name.copy(commonName = NotaryService.constructId(validating = spec.validating))
                )
            } else {
                ServiceIdentityGenerator.generateToDisk(
                        dirs = generateNodeNames(spec).map { baseDirectory(it) },
                        serviceName = spec.name
                )
            }
            Pair(identity, spec.validating)
        }
    }

    private fun generateNodeNames(spec: NotarySpec): List<CordaX500Name> {
        return (0 until spec.cluster!!.clusterSize).map { spec.name.copy(commonName = null, organisation = "${spec.name.organisation}-$it") }
    }

    private fun startNotaries(): List<CordaFuture<List<NodeHandle>>> {
        return notarySpecs.map {
            when {
                it.cluster == null -> startSingleNotary(it)
                it.cluster is ClusterSpec.Raft -> startRaftNotaryCluster(it)
                else -> throw IllegalArgumentException("BFT-SMaRt not supported")
            }
        }
    }

    // TODO This mapping is done is several places including the gradle plugin. In general we need a better way of
    // generating the configs for the nodes, probably making use of Any.toConfig()
    private fun NotaryConfig.toConfigMap(): Map<String, Any> = mapOf("notary" to toConfig().root().unwrapped())

    private fun startSingleNotary(spec: NotarySpec): CordaFuture<List<NodeHandle>> {
        return startNode(
                providedName = spec.name,
                rpcUsers = spec.rpcUsers,
                verifierType = spec.verifierType,
                customOverrides = NotaryConfig(spec.validating).toConfigMap()
        ).map { listOf(it) }
    }

    private fun startRaftNotaryCluster(spec: NotarySpec): CordaFuture<List<NodeHandle>> {
        fun notaryConfig(nodeAddress: NetworkHostAndPort, clusterAddress: NetworkHostAndPort? = null): Map<String, Any> {
            val clusterAddresses = if (clusterAddress != null) listOf(clusterAddress) else emptyList()
            val config = NotaryConfig(
                    validating = spec.validating,
                    raft = RaftConfig(nodeAddress = nodeAddress, clusterAddresses = clusterAddresses))
            return config.toConfigMap()
        }

        val nodeNames = generateNodeNames(spec)
        val clusterAddress = portAllocation.nextHostAndPort()

        // Start the first node that will bootstrap the cluster
        val firstNodeFuture = startNode(
                providedName = nodeNames[0],
                rpcUsers = spec.rpcUsers,
                verifierType = spec.verifierType,
                customOverrides = notaryConfig(clusterAddress) + mapOf(
                        "database.serverNameTablePrefix" to nodeNames[0].toString().replace(Regex("[^0-9A-Za-z]+"), "")
                )
        )

        // All other nodes will join the cluster
        val restNodeFutures = nodeNames.drop(1).map {
            val nodeAddress = portAllocation.nextHostAndPort()
            startNode(
                    providedName = it,
                    rpcUsers = spec.rpcUsers,
                    verifierType = spec.verifierType,
                    customOverrides = notaryConfig(nodeAddress, clusterAddress) + mapOf(
                            "database.serverNameTablePrefix" to it.toString().replace(Regex("[^0-9A-Za-z]+"), "")
                    )
            )
        }

        return firstNodeFuture.flatMap { first ->
            restNodeFutures.transpose().map { rest -> listOf(first) + rest }
        }
    }

    fun baseDirectory(nodeName: CordaX500Name): Path {
        val nodeDirectoryName = nodeName.organisation.filter { !it.isWhitespace() }
        return driverDirectory / nodeDirectoryName
    }

    override fun baseDirectory(nodeName: String): Path = baseDirectory(CordaX500Name.parse(nodeName))

    /**
     * @param initial number of nodes currently in the network map of a running node.
     * @param networkMapCacheChangeObservable an observable returning the updates to the node network map.
     * @return a [ConnectableObservable] which emits a new [Int] every time the number of registered nodes changes
     *   the initial value emitted is always [initial]
     */
    private fun nodeCountObservable(initial: Int, networkMapCacheChangeObservable: Observable<NetworkMapCache.MapChange>):
            ConnectableObservable<Int> {
        val count = AtomicInteger(initial)
        return networkMapCacheChangeObservable.map { it ->
            when (it) {
                is NetworkMapCache.MapChange.Added -> count.incrementAndGet()
                is NetworkMapCache.MapChange.Removed -> count.decrementAndGet()
                is NetworkMapCache.MapChange.Modified -> count.get()
            }
        }.startWith(initial).replay()
    }

    /**
     * @param rpc the [CordaRPCOps] of a newly started node.
     * @return a [CordaFuture] which resolves when every node started by driver has in its network map a number of nodes
     *   equal to the number of running nodes. The future will yield the number of connected nodes.
     */
    private fun allNodesConnected(rpc: CordaRPCOps): CordaFuture<Int> {
        val (snapshot, updates) = rpc.networkMapFeed()
        val counterObservable = nodeCountObservable(snapshot.size, updates)
        countObservables[rpc.nodeInfo().legalIdentities[0].name] = counterObservable
        /* TODO: this might not always be the exact number of nodes one has to wait for,
         * for example in the following sequence
         * 1 start 3 nodes in order, A, B, C.
         * 2 before the future returned by this function resolves, kill B
         * At that point this future won't ever resolve as it will wait for nodes to know 3 other nodes.
         */
        val requiredNodes = countObservables.size

        // This is an observable which yield the minimum number of nodes in each node network map.
        val smallestSeenNetworkMapSize = Observable.combineLatest(countObservables.values.toList()) { args: Array<Any> ->
            args.map { it as Int }.min() ?: 0
        }
        val future = smallestSeenNetworkMapSize.filter { it >= requiredNodes }.toFuture()
        counterObservable.connect()
        return future
    }

    private fun startNodeInternal(config: Config,
                                  webAddress: NetworkHostAndPort,
                                  startInProcess: Boolean?,
                                  maximumHeapSize: String): CordaFuture<NodeHandle> {
        val configuration = config.parseAsNodeConfiguration()
        val baseDirectory = configuration.baseDirectory.createDirectories()
        nodeInfoFilesCopier.addConfig(baseDirectory)
        val onNodeExit: () -> Unit = {
            nodeInfoFilesCopier.removeConfig(baseDirectory)
            countObservables.remove(configuration.myLegalName)
        }
        if (startInProcess ?: startNodesInProcess) {
            val nodeAndThreadFuture = startInProcessNode(executorService, configuration, config, cordappPackages)
            shutdownManager.registerShutdown(
                    nodeAndThreadFuture.map { (node, thread) ->
                        {
                            node.dispose()
                            thread.interrupt()
                        }
                    }
            )
            return nodeAndThreadFuture.flatMap { (node, thread) ->
                establishRpc(configuration, openFuture()).flatMap { rpc ->
                    allNodesConnected(rpc).map {
                        NodeHandle.InProcess(rpc.nodeInfo(), rpc, configuration, webAddress, node, thread, onNodeExit)
                    }
                }
            }
        } else {
            val debugPort = if (isDebug) debugPortAllocation.nextPort() else null
            val process = startOutOfProcessNode(configuration, config, quasarJarPath, debugPort, systemProperties, cordappPackages, maximumHeapSize)
            if (waitForNodesToFinish) {
                state.locked {
                    processes += process
                }
            } else {
                shutdownManager.registerProcessShutdown(process)
            }
            val p2pReadyFuture = addressMustBeBoundFuture(executorService, configuration.p2pAddress, process)
            return p2pReadyFuture.flatMap {
                val processDeathFuture = poll(executorService, "process death") {
                    if (process.isAlive) null else process
                }
                establishRpc(configuration, processDeathFuture).flatMap { rpc ->
                    // Check for all nodes to have all other nodes in background in case RPC is failing over:
                    val networkMapFuture = executorService.fork { allNodesConnected(rpc) }.flatMap { it }
                    firstOf(processDeathFuture, networkMapFuture) {
                        if (it == processDeathFuture) {
                            throw ListenProcessDeathException(configuration.p2pAddress, process)
                        }
                        processDeathFuture.cancel(false)
                        log.info("Node handle is ready. NodeInfo: ${rpc.nodeInfo()}, WebAddress: $webAddress")
                        NodeHandle.OutOfProcess(rpc.nodeInfo(), rpc, configuration, webAddress, debugPort, process,
                                onNodeExit)
                    }
                }
            }
        }
    }

    override fun <A> pollUntilNonNull(pollName: String, pollInterval: Duration, warnCount: Int, check: () -> A?): CordaFuture<A> {
        val pollFuture = poll(executorService, pollName, pollInterval, warnCount, check)
        shutdownManager.registerShutdown { pollFuture.cancel(true) }
        return pollFuture
    }

    companion object {
        private val defaultRpcUserList = listOf(User("default", "default", setOf("ALL")).toConfig().root().unwrapped())

        private val names = arrayOf(
                ALICE.name,
                BOB.name,
                DUMMY_BANK_A.name
        )

        private fun <A> oneOf(array: Array<A>) = array[Random().nextInt(array.size)]

        private fun startInProcessNode(
                executorService: ScheduledExecutorService,
                nodeConf: NodeConfiguration,
                config: Config,
                cordappPackages: List<String>
        ): CordaFuture<Pair<StartedNode<Node>, Thread>> {
            return executorService.fork {
                log.info("Starting in-process Node ${nodeConf.myLegalName.organisation}")
                // Write node.conf
                writeConfig(nodeConf.baseDirectory, "node.conf", config)
                // TODO pass the version in?
                val node = Node(
                        nodeConf,
                        MOCK_VERSION_INFO,
                        initialiseSerialization = false,
                        cordappLoader = CordappLoader.createDefaultWithTestPackages(nodeConf, cordappPackages))
                        .start()
                val nodeThread = thread(name = nodeConf.myLegalName.organisation) {
                    node.internals.run()
                }
                node to nodeThread
            }.flatMap {
                nodeAndThread -> addressMustBeBoundFuture(executorService, nodeConf.p2pAddress).map { nodeAndThread }
            }
        }

        private fun startOutOfProcessNode(
                nodeConf: NodeConfiguration,
                config: Config,
                quasarJarPath: String,
                debugPort: Int?,
                overriddenSystemProperties: Map<String, String>,
                cordappPackages: List<String>,
                maximumHeapSize: String
        ): Process {
            log.info("Starting out-of-process Node ${nodeConf.myLegalName.organisation}, debug port is " + (debugPort ?: "not enabled"))
            // Write node.conf
            writeConfig(nodeConf.baseDirectory, "node.conf", config)

            val systemProperties = overriddenSystemProperties + mapOf(
                    "name" to nodeConf.myLegalName,
                    "visualvm.display.name" to "corda-${nodeConf.myLegalName}",
                    Node.scanPackagesSystemProperty to cordappPackages.joinToString(Node.scanPackagesSeparator),
                    "java.io.tmpdir" to System.getProperty("java.io.tmpdir") // Inherit from parent process
            )
            // See experimental/quasar-hook/README.md for how to generate.
            val excludePattern = "x(antlr**;bftsmart**;ch**;co.paralleluniverse**;com.codahale**;com.esotericsoftware**;" +
                    "com.fasterxml**;com.google**;com.ibm**;com.intellij**;com.jcabi**;com.nhaarman**;com.opengamma**;" +
                    "com.typesafe**;com.zaxxer**;de.javakaffee**;groovy**;groovyjarjarantlr**;groovyjarjarasm**;io.atomix**;" +
                    "io.github**;io.netty**;jdk**;joptsimple**;junit**;kotlin**;net.bytebuddy**;net.i2p**;org.apache**;" +
                    "org.assertj**;org.bouncycastle**;org.codehaus**;org.crsh**;org.dom4j**;org.fusesource**;org.h2**;" +
                    "org.hamcrest**;org.hibernate**;org.jboss**;org.jcp**;org.joda**;org.junit**;org.mockito**;org.objectweb**;" +
                    "org.objenesis**;org.slf4j**;org.w3c**;org.xml**;org.yaml**;reflectasm**;rx**)"
            val extraJvmArguments = systemProperties.removeResolvedClasspath().map { "-D${it.key}=${it.value}" } +
                    "-javaagent:$quasarJarPath=$excludePattern"
            val loggingLevel = if (debugPort == null) "INFO" else "DEBUG"

            return ProcessUtilities.startCordaProcess(
                    className = "net.corda.node.Corda", // cannot directly get class for this, so just use string
                    arguments = listOf(
                            "--base-directory=${nodeConf.baseDirectory}",
                            "--logging-level=$loggingLevel",
                            "--no-local-shell"
                    ),
                    jdwpPort = debugPort,
                    extraJvmArguments = extraJvmArguments,
                    errorLogPath = nodeConf.baseDirectory / NodeStartup.LOGS_DIRECTORY_NAME / "error.log",
                    workingDirectory = nodeConf.baseDirectory,
                    maximumHeapSize = maximumHeapSize
            )
        }

        private fun startWebserver(handle: NodeHandle, debugPort: Int?, maximumHeapSize: String): Process {
            val className = "net.corda.webserver.WebServer"
            return ProcessUtilities.startCordaProcess(
                    className = className, // cannot directly get class for this, so just use string
                    arguments = listOf("--base-directory", handle.configuration.baseDirectory.toString()),
                    jdwpPort = debugPort,
                    extraJvmArguments = listOf(
                            "-Dname=node-${handle.configuration.p2pAddress}-webserver",
                            "-Djava.io.tmpdir=${System.getProperty("java.io.tmpdir")}" // Inherit from parent process
                    ),
                    errorLogPath = Paths.get("error.$className.log"),
                    workingDirectory = null,
                    maximumHeapSize = maximumHeapSize
            )
        }

        private fun getCallerPackage(): String {
            return Exception()
                    .stackTrace
                    .first { it.fileName != "Driver.kt" }
                    .let { Class.forName(it.className).`package`?.name }
                    ?: throw IllegalStateException("Function instantiating driver must be defined in a package.")
        }

        /**
         * We have an alternative way of specifying classpath for spawned process: by using "-cp" option. So duplicating the setting of this
         * rather long string is un-necessary and can be harmful on Windows.
         */
        private fun Map<String, Any>.removeResolvedClasspath(): Map<String, Any> {
            return filterNot { it.key == "java.class.path" }
        }
    }
}

fun writeConfig(path: Path, filename: String, config: Config) {
    val configString = config.root().render(ConfigRenderOptions.defaults())
    configString.byteInputStream().copyTo(path / filename, REPLACE_EXISTING)
}
<|MERGE_RESOLUTION|>--- conflicted
+++ resolved
@@ -79,17 +79,14 @@
         invokeRpc(CordaRPCOps::nodeInfo),
         invokeRpc(CordaRPCOps::networkMapFeed),
         invokeRpc(CordaRPCOps::networkMapSnapshot),
-<<<<<<< HEAD
-        invokeRpc(CordaRPCOps::registeredFlows)
-=======
         invokeRpc(CordaRPCOps::notaryIdentities),
         invokeRpc(CordaRPCOps::stateMachinesFeed),
         invokeRpc(CordaRPCOps::stateMachineRecordedTransactionMappingFeed),
         invokeRpc(CordaRPCOps::nodeInfoFromParty),
         invokeRpc(CordaRPCOps::internalVerifiedTransactionsFeed),
         invokeRpc("vaultQueryBy"),
-        invokeRpc("vaultTrackBy")
->>>>>>> 6413c667
+        invokeRpc("vaultTrackBy"),
+        invokeRpc(CordaRPCOps::registeredFlows)
 )
 
 /**
