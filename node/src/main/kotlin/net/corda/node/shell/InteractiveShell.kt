--- conflicted
+++ resolved
@@ -22,12 +22,9 @@
 import net.corda.core.messaging.DataFeed
 import net.corda.core.messaging.FlowProgressHandle
 import net.corda.core.messaging.StateMachineUpdate
-<<<<<<< HEAD
+import net.corda.core.utilities.getOrThrow
 import net.corda.core.node.services.IdentityService
 import net.corda.core.utilities.loggerFor
-=======
-import net.corda.core.utilities.getOrThrow
->>>>>>> f26aa335
 import net.corda.node.internal.Node
 import net.corda.node.internal.StartedNode
 import net.corda.node.services.RPCUserService
@@ -83,12 +80,8 @@
 // TODO: Make it notice new shell commands added after the node started.
 
 object InteractiveShell {
-<<<<<<< HEAD
-    private val log = loggerFor<InteractiveShell>()
-=======
     private val log = LoggerFactory.getLogger(javaClass)
     private lateinit var node: StartedNode<Node>
->>>>>>> f26aa335
     @VisibleForTesting
     internal lateinit var database: CordaPersistence
 
